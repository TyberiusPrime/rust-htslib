--- conflicted
+++ resolved
@@ -28,14 +28,9 @@
 linear-map = "1.2"
 serde_base = { version = "^1", optional = true, package = "serde" }
 serde_bytes = { version = "0.11", optional = true }
-<<<<<<< HEAD
 bio-types = ">=0.6.0"
 snafu = "0.6.8"
 streaming-iterator= "0.1.4"
-=======
-bio-types = ">=0.6"
-snafu = "0.6.8"
->>>>>>> 81071603
 hts-sys = { version = "^1.10", path = "hts-sys", default-features = false }
 
 [features]
